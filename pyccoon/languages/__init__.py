--- conflicted
+++ resolved
@@ -528,11 +528,6 @@
 
     scope_keywords = [r"^\s*(module) ", r"^\s*(class) ", r"^\s*(def) "]
 
-<<<<<<< HEAD
-"""
-## Languages in development
-=======
->>>>>>> 40cbd5fc
 
 class CoffeeScript(IndentBasedLanguage, InlineCommentLanguage, MultilineCommentLanguage):
     """
@@ -601,11 +596,7 @@
 
 extensions_mapping = {}
 
-<<<<<<< HEAD
-languages = [Markdown, Python, Fortran, PHP, C, JavaScript, Ruby]
-=======
-languages = [Markdown, Python, PHP, C, JavaScript, Ruby, CoffeeScript]
->>>>>>> 40cbd5fc
+languages = [Markdown, Python, Fortran, PHP, C, JavaScript, Ruby, CoffeeScript]
 
 for language in languages:
     instance = language()
